#region Copyright and License

/****************************************************************************
**
** Copyright (C) 2008 - 2011 Winston Fletcher.
** All rights reserved.
**
** This file is part of the EGIS.ShapeFileLib class library of Easy GIS .NET.
** 
** Easy GIS .NET is free software: you can redistribute it and/or modify
** it under the terms of the GNU Lesser General Public License version 3 as
** published by the Free Software Foundation and appearing in the file
** lgpl-license.txt included in the packaging of this file.
**
** Easy GIS .NET is distributed in the hope that it will be useful,
** but WITHOUT ANY WARRANTY; without even the implied warranty of
** MERCHANTABILITY or FITNESS FOR A PARTICULAR PURPOSE.  See the
** GNU General Public License for more details.
**
** You should have received a copy of the GNU General Public License and
** GNU Lesser General Public License along with Easy GIS .NET.
** If not, see <http://www.gnu.org/licenses/>.
**
****************************************************************************/

#endregion


using System;
using System.Collections.Generic;
using System.Text;

namespace EGIS.ShapeFileLib
{
    /// <summary>
    ///  The ICustomRenderSettings allows applying custom render settings to a shapefile layer
    /// </summary>
    /// <remarks>
    /// By setting an ICustomRenderSettings object on a shapefile's RenderSettings, you can gain full control
    /// over whether indivdual shapes should be rendered and the color to use when rendering the shapes. The ICustomRenderSettings interface also
    /// supplies methods to customize any tooltips used by the shapefile layer.
    /// </remarks>
    /// <seealso cref="EGIS.ShapeFileLib.RenderSettings"/>    
    public interface ICustomRenderSettings
    {
        /// <summary>
        /// Returns the FillColor to use when rendering the specified shape
        /// </summary>
        /// <param name="recordNumber">zero-based record number of the shape</param>
        /// <returns></returns>
        System.Drawing.Color GetRecordFillColor(int recordNumber);

        /// <summary>
        /// Returns the OutlineColor to use when rendering the specified shape
        /// </summary>
        /// <param name="recordNumber">zero-based record number of the shape</param>
        /// <returns></returns>
        System.Drawing.Color GetRecordOutlineColor(int recordNumber);


        /// <summary>
        /// Returns the Font Color to use when labelling the specified shape
        /// </summary>
        /// <param name="recordNumber">zero-based record number of the shape</param>
        /// <returns></returns>
        System.Drawing.Color GetRecordFontColor(int recordNumber);


        /// <summary>
        /// Returns whether to render the specified shape
        /// </summary>
        /// <param name="recordNumber">zero-based record number of the shape</param>
        /// <returns></returns>
        bool RenderShape(int recordNumber);

        /// <summary>
        /// returns whether to use custom tooltips
        /// </summary>
        bool UseCustomTooltips
        {
            get;
        }

        /// <summary>
        /// returns the custom tooltip string for the specified shape
        /// </summary>
        /// <param name="recordNumber">zero-based record number of the shape</param>
        /// <returns></returns>
        string GetRecordToolTip(int recordNumber);

        /// <summary>
        /// returns whether custom Image Symbols should be used for shapes. Applys
        /// to Point type shapefiles only
        /// </summary>
        bool UseCustomImageSymbols
        {
            get;
        }

        /// <summary>
        /// returns the custom image symbol for the specified symbol.        
        /// </summary>
        /// <remarks>
        /// Implementing classes must ensure that a valid image is returned when this method
        /// is called. If a null Image is returned then an error will occur when the shapefile
        /// is rendered
        /// </remarks>
        /// <param name="recordNumber">zero-based record number of the shape</param>
        /// <returns></returns>
        System.Drawing.Image GetRecordImageSymbol(int recordNumber);
<<<<<<< HEAD

        /// <summary>
        /// returns the custom label text for the specified record number if UseCustomRecordLabels is true 
        /// </summary>
        /// <param name="recordNumber">zero based record number</param>
        /// <returns>label to be used when rendering the shapefile record</returns>
        /// <remarks>
        /// <para>This method provides more control for labelling rather than the using the RenderSettings.FieldName property. 
        /// For example, this method can be used to combine several fields into a single label</para>
        /// <para>
        /// If UseCustomRecordLabels if false this method is ignored
        /// </para>
        /// <para>Do Not return a null string if no label is required. Instead return an emtpry string "" </para>
        /// </remarks>
        string GetRecordLabel(int recordNumber);
        
        /// <summary>
        /// Whether Custom record Labels are used. Use in conjunction with the GetRecordLabel method
        /// </summary>
        bool UseCustomRecordLabels
        {
            get;
        }

=======
        
        /// <summary>Gets the direction.</summary>
        /// <param name="recordNumber">The record number.</param>
        /// <returns><c>1</c> for forward direction; <c>-1</c> for reverse direction; <c>0</c> to suppress direction marker</returns>
        int GetDirection(int recordNumber);
>>>>>>> 18f71f4d
    }
}<|MERGE_RESOLUTION|>--- conflicted
+++ resolved
@@ -108,7 +108,6 @@
         /// <param name="recordNumber">zero-based record number of the shape</param>
         /// <returns></returns>
         System.Drawing.Image GetRecordImageSymbol(int recordNumber);
-<<<<<<< HEAD
 
         /// <summary>
         /// returns the custom label text for the specified record number if UseCustomRecordLabels is true 
@@ -133,12 +132,10 @@
             get;
         }
 
-=======
         
         /// <summary>Gets the direction.</summary>
         /// <param name="recordNumber">The record number.</param>
         /// <returns><c>1</c> for forward direction; <c>-1</c> for reverse direction; <c>0</c> to suppress direction marker</returns>
         int GetDirection(int recordNumber);
->>>>>>> 18f71f4d
     }
 }