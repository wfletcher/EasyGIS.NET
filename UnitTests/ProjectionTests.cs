﻿using System;
using System.Collections.Generic;
using System.Linq;
using System.Text;
using System.Threading.Tasks;
using NUnit.Framework;
using EGIS.Projections;
using EGIS.ShapeFileLib;

namespace UnitTests
{
	[TestFixture]
	internal class ProjectionTests
	{
		[Test]
		public void LoadLibraryAndConfirmProjDbFound()
		{
			int geoCount = EGIS.Projections.CoordinateReferenceSystemFactory.Default.GeographicCoordinateSystems.Count;
			int projCount = EGIS.Projections.CoordinateReferenceSystemFactory.Default.ProjectedCoordinateSystems.Count;

			Assert.NotZero(geoCount);
			Assert.NotZero(projCount);

		}

		[Test]
		public void TransformWgs84ToPseudoMercRoundTrip()
		{
			const double Delta = 0.00000001;
			ICRS wgs84 = CoordinateReferenceSystemFactory.Default.GetCRSById(CoordinateReferenceSystemFactory.Wgs84EpsgCode);
			ICRS pseudoMerc = CoordinateReferenceSystemFactory.Default.GetCRSById(CoordinateReferenceSystemFactory.Wgs84PseudoMercatorEpsgCode);

			using (ICoordinateTransformation transformation = CoordinateReferenceSystemFactory.Default.CreateCoordinateTrasformation(wgs84, pseudoMerc))
			{
				PointD wgs84Pt = new PointD(145.0, -37.5);
				PointD pseudoMercPt = transformation.Transform(wgs84Pt);

				PointD roundTripPt = transformation.Transform(pseudoMercPt,TransformDirection.Inverse);

				Assert.AreEqual(wgs84Pt.X, roundTripPt.X, Delta);
				Assert.AreEqual(wgs84Pt.Y, roundTripPt.Y, Delta);
			}
		}

		[Test]
		public void TransformGDA94ToGDA2020RoundTrip()
		{
			const double Delta = 0.00001; //100th mm
			ICRS gda94Nsw = CoordinateReferenceSystemFactory.Default.GetCRSById(3308);
			ICRS gda2020Nsw = CoordinateReferenceSystemFactory.Default.GetCRSById(8058);

			using (ICoordinateTransformation transformation = CoordinateReferenceSystemFactory.Default.CreateCoordinateTrasformation(gda94Nsw, gda2020Nsw))
			{
				PointD gda94Pt = new PointD(9689658, 4424809);
				PointD gda2020 = transformation.Transform(gda94Pt);

				double dist = Math.Sqrt(Math.Pow(gda94Pt.X - gda2020.X, 2) + Math.Pow(gda94Pt.Y - gda2020.Y, 2));

				Assert.AreEqual(dist, 1.492, 0.001);
				PointD roundTripPt = transformation.Transform(gda2020, TransformDirection.Inverse);

				Assert.AreEqual(gda94Pt.X, roundTripPt.X, Delta);
				Assert.AreEqual(gda94Pt.Y, roundTripPt.Y, Delta);
			}
		}

		/// <summary>
		/// tests that converting a point from GDA94 -> GDA2020 and back again via wgs84
		/// is the same.
		/// </summary>
		/// <remarks>
		/// This test passes in Proj9.0 but due to changes in 9.1 no longer passes.
		/// The issue with the change in proj is if a gda94 shapefile is displayed on the 
		/// map and the same shapefile converted to gda2020 is displayed on the map
		/// the same points from both shapefiles are displayed on top of each other if either CRS is selected,
		/// but if the map CRS is changed to wgs 84 the points are offset by approx 1.5m.
		/// </remarks>
		[Test]
		public void TestGDA94ToGDA2020RoundTripViaWgs84IsSame()
		{
			const double Delta = 0.00001; //0.01 mm
			ICRS gda94Nsw = CoordinateReferenceSystemFactory.Default.GetCRSById(3308);
			ICRS gda2020Nsw = CoordinateReferenceSystemFactory.Default.GetCRSById(8058);
			ICRS wgs84 = CoordinateReferenceSystemFactory.Default.GetCRSById(4326);

			using (ICoordinateTransformation gda94ToGda2020Transform = CoordinateReferenceSystemFactory.Default.CreateCoordinateTrasformation(gda94Nsw, gda2020Nsw))
			using (ICoordinateTransformation gda94ToWgs84Transform = CoordinateReferenceSystemFactory.Default.CreateCoordinateTrasformation(gda94Nsw, wgs84))
			using (ICoordinateTransformation gda2020ToWgs84Transform = CoordinateReferenceSystemFactory.Default.CreateCoordinateTrasformation(gda2020Nsw, wgs84))
			{
				PointD gda94Pt = new PointD(9689658, 4424809);
				PointD gda2020 = gda94ToGda2020Transform.Transform(gda94Pt);

				double dist = Math.Sqrt(Math.Pow(gda94Pt.X - gda2020.X, 2) + Math.Pow(gda94Pt.Y - gda2020.Y, 2));
				Assert.AreEqual(dist, 1.492, 0.001);//expected

				PointD wgs84Pt = gda2020ToWgs84Transform.Transform(gda2020);

				PointD gda94PtRoundTrip = gda94ToWgs84Transform.Transform(wgs84Pt, TransformDirection.Inverse);

				Assert.AreEqual(gda94Pt.X, gda94PtRoundTrip.X, Delta);
				Assert.AreEqual(gda94Pt.Y, gda94PtRoundTrip.Y, Delta);
			}
		}

		[Test]
		public void TransformWgs84To27700RoundTrip()
		{
			const double Delta = 0.0000001;
			ICRS wgs84 = CoordinateReferenceSystemFactory.Default.GetCRSById(CoordinateReferenceSystemFactory.Wgs84EpsgCode);
			ICRS uk27700 = CoordinateReferenceSystemFactory.Default.GetCRSById(27700);

			using (ICoordinateTransformation transformation = CoordinateReferenceSystemFactory.Default.CreateCoordinateTrasformation(wgs84, uk27700))
			{
				PointD wgs84Pt = new PointD(1,51);
				PointD txPt = transformation.Transform(wgs84Pt);

				Assert.IsFalse(double.IsNaN(txPt.X));
				Assert.IsFalse(double.IsNaN(txPt.Y));

				PointD roundTripPt = transformation.Transform(txPt, TransformDirection.Inverse);

				Assert.AreEqual(wgs84Pt.X, roundTripPt.X, Delta);
				Assert.AreEqual(wgs84Pt.Y, roundTripPt.Y, Delta);
			}
		}


		[Test]
		public void MeasureDistanceUsingUkNationalGrid27700()
		{
			const double Delta = 0.0000001;
			ICRS wgs84 = CoordinateReferenceSystemFactory.Default.GetCRSById(CoordinateReferenceSystemFactory.Wgs84EpsgCode);
			ICRS uk27700 = CoordinateReferenceSystemFactory.Default.GetCRSById(27700);

			using (ICoordinateTransformation transformation = CoordinateReferenceSystemFactory.Default.CreateCoordinateTrasformation(wgs84, uk27700))
			{
				double dist1, dist2, dist3, dist4,dist5;
				PointD wgs84PtA = new PointD(-5, 50);
				PointD wgs84PtB = new PointD(0, 51.5);

				PointD ptA = transformation.Transform(wgs84PtA);
				PointD ptB = transformation.Transform(wgs84PtB);
				
				Console.Out.WriteLine("wgs84PtA: " + wgs84PtA);
				Console.Out.WriteLine("wgs84Ptb: " + wgs84PtB);

				Console.Out.WriteLine("PtA: " + ptA);
				Console.Out.WriteLine("Ptb: " + ptB);


				dist1 = Math.Sqrt(Math.Pow(ptA.X-ptB.X,2) + Math.Pow(ptA.Y - ptB.Y, 2));

				dist2 = EGIS.ShapeFileLib.ConversionFunctions.DistanceBetweenLatLongPointsHaversine(
					ConversionFunctions.Wgs84RefEllipse,wgs84PtA.Y,wgs84PtA.X,
					wgs84PtB.Y,wgs84PtB.X);


				dist3 = EGIS.ShapeFileLib.ConversionFunctions.DistanceBetweenLatLongPoints(
					ConversionFunctions.Wgs84RefEllipse, wgs84PtA.Y, wgs84PtA.X,
					wgs84PtB.Y, wgs84PtB.X);

				dist4 = EGIS.ShapeFileLib.ConversionFunctions.GeodesicDistanceAndBearingBetweenLatLonPoints(
					ConversionFunctions.Wgs84RefEllipse, wgs84PtA.Y, wgs84PtA.X,
					wgs84PtB.Y, wgs84PtB.X).Item1;

				dist5 = ((EGIS.Projections.CoordinateReferenceSystemFactory)EGIS.Projections.CoordinateReferenceSystemFactory.Default).Distance(wgs84,
					wgs84PtA.X, wgs84PtA.Y, wgs84PtB.X, wgs84PtB.Y);

				Console.Out.WriteLine("dist1:{0:0.000000}km ", dist1 / 1000 );
				Console.Out.WriteLine("dist2:{0:0.000000}km ", dist2 / 1000);
				Console.Out.WriteLine("dist3:{0:0.000000}km ", dist3 / 1000);
				Console.Out.WriteLine("dist4:{0:0.00000}km ", dist4 / 1000);
				Console.Out.WriteLine("dist5:{0:0.00000}km ", dist5 / 1000);


				wgs84PtA = new PointD(-5.539267, 50.118445);
				wgs84PtB = new PointD(-0.127724, 51.507407);

				ptA = transformation.Transform(wgs84PtA);
				ptB = transformation.Transform(wgs84PtB);

				Console.Out.WriteLine("wgs84PtA: " + wgs84PtA);
				Console.Out.WriteLine("wgs84Ptb: " + wgs84PtB);


				dist1 = Math.Sqrt(Math.Pow(ptA.X - ptB.X, 2) + Math.Pow(ptA.Y - ptB.Y, 2));

				dist2 = EGIS.ShapeFileLib.ConversionFunctions.DistanceBetweenLatLongPointsHaversine(
					ConversionFunctions.Wgs84RefEllipse, wgs84PtA.Y, wgs84PtA.X,
					wgs84PtB.Y, wgs84PtB.X);


				dist3 = EGIS.ShapeFileLib.ConversionFunctions.DistanceBetweenLatLongPoints(
					ConversionFunctions.Wgs84RefEllipse, wgs84PtA.Y, wgs84PtA.X,
					wgs84PtB.Y, wgs84PtB.X);

				dist4 = EGIS.ShapeFileLib.ConversionFunctions.GeodesicDistanceAndBearingBetweenLatLonPoints(
					ConversionFunctions.Wgs84RefEllipse, wgs84PtA.Y, wgs84PtA.X,
					wgs84PtB.Y, wgs84PtB.X).Item1;

				dist5 = ((EGIS.Projections.CoordinateReferenceSystemFactory)EGIS.Projections.CoordinateReferenceSystemFactory.Default).Distance(wgs84,
					wgs84PtA.X, wgs84PtA.Y, wgs84PtB.X, wgs84PtB.Y);

				Console.Out.WriteLine("dist1:{0:0.000000}km ", dist1 / 1000);
				Console.Out.WriteLine("dist2:{0:0.000000}km ", dist2 / 1000);
				Console.Out.WriteLine("dist3:{0:0.000000}km ", dist3 / 1000);
				Console.Out.WriteLine("dist4:{0:0.00000}km ", dist4 / 1000);
				Console.Out.WriteLine("dist5:{0:0.00000}km ", dist5 / 1000);


				
			}
		}

		[Test]
		public void TestEllipsoidAndGeodesicDistanceCalculations()
		{
			const double Delta = 0.001; //1mm
			ICRS wgs84 = CoordinateReferenceSystemFactory.Default.GetCRSById(CoordinateReferenceSystemFactory.Wgs84EpsgCode);
			ICRS uk27700 = CoordinateReferenceSystemFactory.Default.GetCRSById(27700);

			
			double dist2, dist3, dist4, dist5;
			PointD wgs84PtA = new PointD(-5, 50);
			PointD wgs84PtB = new PointD(0, 51.5);

			Console.Out.WriteLine("wgs84PtA: " + wgs84PtA);
			Console.Out.WriteLine("wgs84Ptb: " + wgs84PtB);

			
			dist2 = EGIS.ShapeFileLib.ConversionFunctions.DistanceBetweenLatLongPointsHaversine(
				ConversionFunctions.Wgs84RefEllipse, wgs84PtA.Y, wgs84PtA.X,
				wgs84PtB.Y, wgs84PtB.X);


			dist3 = EGIS.ShapeFileLib.ConversionFunctions.DistanceBetweenLatLongPoints(
				ConversionFunctions.Wgs84RefEllipse, wgs84PtA.Y, wgs84PtA.X,
				wgs84PtB.Y, wgs84PtB.X);

			dist4 = EGIS.ShapeFileLib.ConversionFunctions.GeodesicDistanceAndBearingBetweenLatLonPoints(
				ConversionFunctions.Wgs84RefEllipse, wgs84PtA.Y, wgs84PtA.X,
				wgs84PtB.Y, wgs84PtB.X).Item1;

			dist5 = ((EGIS.Projections.CoordinateReferenceSystemFactory)EGIS.Projections.CoordinateReferenceSystemFactory.Default).Distance(wgs84,
				wgs84PtA.X, wgs84PtA.Y, wgs84PtB.X, wgs84PtB.Y);

			Console.Out.WriteLine("dist2:{0:0.000000}km ", dist2 / 1000);
			Console.Out.WriteLine("dist3:{0:0.000000}km ", dist3 / 1000);
			Console.Out.WriteLine("dist4:{0:0.00000000}km ", dist4 / 1000);
			Console.Out.WriteLine("dist5:{0:0.00000000}km ", dist5 / 1000);

			Assert.AreEqual(dist4, 390224.992585395, Delta); //Sql server stDistance = 390224.992585395


			wgs84PtA = new PointD(-5.539267, 50.118445);
			wgs84PtB = new PointD(-0.127724, 51.507407);


			Console.Out.WriteLine("wgs84PtA: " + wgs84PtA);
			Console.Out.WriteLine("wgs84Ptb: " + wgs84PtB);


			dist2 = EGIS.ShapeFileLib.ConversionFunctions.DistanceBetweenLatLongPointsHaversine(
				ConversionFunctions.Wgs84RefEllipse, wgs84PtA.Y, wgs84PtA.X,
				wgs84PtB.Y, wgs84PtB.X);


			dist3 = EGIS.ShapeFileLib.ConversionFunctions.DistanceBetweenLatLongPoints(
				ConversionFunctions.Wgs84RefEllipse, wgs84PtA.Y, wgs84PtA.X,
				wgs84PtB.Y, wgs84PtB.X);

			dist4 = EGIS.ShapeFileLib.ConversionFunctions.GeodesicDistanceAndBearingBetweenLatLonPoints(
				ConversionFunctions.Wgs84RefEllipse, wgs84PtA.Y, wgs84PtA.X,
				wgs84PtB.Y, wgs84PtB.X).Item1;

			dist5 = ((EGIS.Projections.CoordinateReferenceSystemFactory)EGIS.Projections.CoordinateReferenceSystemFactory.Default).Distance(wgs84,
				wgs84PtA.X, wgs84PtA.Y, wgs84PtB.X, wgs84PtB.Y);

			Console.Out.WriteLine("dist2:{0:0.000000}km ", dist2 / 1000);
			Console.Out.WriteLine("dist3:{0:0.000000}km ", dist3 / 1000);
			Console.Out.WriteLine("dist4:{0:0.00000}km ", dist4 / 1000);
			Console.Out.WriteLine("dist5:{0:0.00000}km ", dist5 / 1000);

			Assert.AreEqual(dist4, 411386.590670174, Delta); //Sql StDistance


			wgs84PtA = new PointD(0, 0);
			wgs84PtB = new PointD(0, 1);

			var db = EGIS.ShapeFileLib.ConversionFunctions.GeodesicDistanceAndBearingBetweenLatLonPoints(
				ConversionFunctions.Wgs84RefEllipse, wgs84PtA.Y, wgs84PtA.X,
				wgs84PtB.Y, wgs84PtB.X);

			dist4 = db.Item1;

			double bearing = db.Item2;

			dist5 = ((EGIS.Projections.CoordinateReferenceSystemFactory)EGIS.Projections.CoordinateReferenceSystemFactory.Default).Distance(wgs84,
				wgs84PtA.X, wgs84PtA.Y, wgs84PtB.X, wgs84PtB.Y);


			Console.Out.WriteLine("dist4:{0:0.00000}km ", dist4 / 1000);
			Console.Out.WriteLine("bearing:{0:0.00000}deg ", bearing);

			Console.Out.WriteLine("dist5:{0:0.00000}km ", dist5 / 1000);


			wgs84PtA = new PointD(0, 0);
			wgs84PtB = new PointD(1, 0);

			db = EGIS.ShapeFileLib.ConversionFunctions.GeodesicDistanceAndBearingBetweenLatLonPoints(
				ConversionFunctions.Wgs84RefEllipse, wgs84PtA.Y, wgs84PtA.X,
				wgs84PtB.Y, wgs84PtB.X);

			dist4 = db.Item1;

			bearing = db.Item2;

			var projDistAndBearing = ((EGIS.Projections.CoordinateReferenceSystemFactory)EGIS.Projections.CoordinateReferenceSystemFactory.Default).DistanceAndBearing(wgs84,
				wgs84PtA.X, wgs84PtA.Y, wgs84PtB.X, wgs84PtB.Y);

			Console.Out.WriteLine("ptA:" + wgs84PtA);
			Console.Out.WriteLine("ptB:" + wgs84PtB);

			Console.Out.WriteLine("dist4:{0:0.00000}km ", dist4 / 1000);
			Console.Out.WriteLine("bearing:{0:0.00000}deg ", bearing);

			Console.Out.WriteLine("dist5:{0:0.00000}km ", projDistAndBearing.Item1 / 1000);
			Console.Out.WriteLine("proj bearing:{0:0.00000}deg ", projDistAndBearing.Item2);

			//confirm results same as proj results
			Assert.AreEqual(dist4, projDistAndBearing.Item1, Delta);
			Assert.AreEqual(bearing, projDistAndBearing.Item2, Delta);




			wgs84PtA = new PointD(0, 0);
			wgs84PtB = new PointD(10, 10);

			db = EGIS.ShapeFileLib.ConversionFunctions.GeodesicDistanceAndBearingBetweenLatLonPoints(
				ConversionFunctions.Wgs84RefEllipse, wgs84PtA.Y, wgs84PtA.X,
				wgs84PtB.Y, wgs84PtB.X);

			dist4 = db.Item1;

			bearing = db.Item2;

		
			projDistAndBearing = ((EGIS.Projections.CoordinateReferenceSystemFactory)EGIS.Projections.CoordinateReferenceSystemFactory.Default).DistanceAndBearing(wgs84,
				wgs84PtA.X, wgs84PtA.Y, wgs84PtB.X, wgs84PtB.Y);

			Console.Out.WriteLine("ptA:" + wgs84PtA);
			Console.Out.WriteLine("ptB:" + wgs84PtB);

			Console.Out.WriteLine("dist4:{0:0.00000}km ", dist4 / 1000);
			Console.Out.WriteLine("bearing:{0:0.00000}deg ", bearing);

			Console.Out.WriteLine("dist5:{0:0.00000}km ", projDistAndBearing.Item1 / 1000);
			Console.Out.WriteLine("proj bearing:{0:0.00000}deg ", projDistAndBearing.Item2);

			//confirm results same as proj results
			Assert.AreEqual(dist4, projDistAndBearing.Item1, Delta);
			Assert.AreEqual(bearing, projDistAndBearing.Item2, Delta);


			
			wgs84PtA = new PointD(145, -37);
			wgs84PtB = new PointD(150, 10);
			db = EGIS.ShapeFileLib.ConversionFunctions.GeodesicDistanceAndBearingBetweenLatLonPoints(
				ConversionFunctions.Wgs84RefEllipse, wgs84PtA.Y, wgs84PtA.X,
				wgs84PtB.Y, wgs84PtB.X);

			dist4 = db.Item1;
			bearing = db.Item2;
			
			projDistAndBearing = ((EGIS.Projections.CoordinateReferenceSystemFactory)EGIS.Projections.CoordinateReferenceSystemFactory.Default).DistanceAndBearing(wgs84,
			wgs84PtA.X, wgs84PtA.Y, wgs84PtB.X, wgs84PtB.Y);

			Console.Out.WriteLine("ptA:" + wgs84PtA);
			Console.Out.WriteLine("ptB:" + wgs84PtB);
			Console.Out.WriteLine("dist4:{0:0.00000}km ", dist4 / 1000);
			Console.Out.WriteLine("bearing:{0:0.00000}deg ", bearing);
			Console.Out.WriteLine("dist5:{0:0.00000}km ", projDistAndBearing.Item1 / 1000);
			Console.Out.WriteLine("proj bearing:{0:0.00000}deg ", projDistAndBearing.Item2);

			//confirm results same as proj results
			Assert.AreEqual(dist4, projDistAndBearing.Item1, Delta);
			Assert.AreEqual(bearing, projDistAndBearing.Item2, Delta);


			wgs84PtA = new PointD(145, -37);
			wgs84PtB = new PointD(100, -50);
			db = EGIS.ShapeFileLib.ConversionFunctions.GeodesicDistanceAndBearingBetweenLatLonPoints(
				ConversionFunctions.Wgs84RefEllipse, wgs84PtA.Y, wgs84PtA.X,
				wgs84PtB.Y, wgs84PtB.X);

			dist4 = db.Item1;
			bearing = db.Item2;
			projDistAndBearing = ((EGIS.Projections.CoordinateReferenceSystemFactory)EGIS.Projections.CoordinateReferenceSystemFactory.Default).DistanceAndBearing(wgs84,
			wgs84PtA.X, wgs84PtA.Y, wgs84PtB.X, wgs84PtB.Y);

			Console.Out.WriteLine("ptA:" + wgs84PtA);
			Console.Out.WriteLine("ptB:" + wgs84PtB);
			Console.Out.WriteLine("dist4:{0:0.00000}km ", dist4 / 1000);
			Console.Out.WriteLine("bearing:{0:0.00000}deg ", bearing);
			Console.Out.WriteLine("dist5:{0:0.00000}km ", projDistAndBearing.Item1 / 1000);
			Console.Out.WriteLine("proj bearing:{0:0.00000}deg ", projDistAndBearing.Item2);

			//confirm results same as proj results
			Assert.AreEqual(dist4, projDistAndBearing.Item1, Delta);
			Assert.AreEqual(bearing, projDistAndBearing.Item2, Delta);


			wgs84PtA = new PointD(0, 0);
			wgs84PtB = new PointD(90, 0);
			db = EGIS.ShapeFileLib.ConversionFunctions.GeodesicDistanceAndBearingBetweenLatLonPoints(
				ConversionFunctions.Wgs84RefEllipse, wgs84PtA.Y, wgs84PtA.X,
				wgs84PtB.Y, wgs84PtB.X);

			dist4 = db.Item1;
			bearing = db.Item2;
			projDistAndBearing = ((EGIS.Projections.CoordinateReferenceSystemFactory)EGIS.Projections.CoordinateReferenceSystemFactory.Default).DistanceAndBearing(wgs84,
			wgs84PtA.X, wgs84PtA.Y, wgs84PtB.X, wgs84PtB.Y);

			Console.Out.WriteLine("ptA:" + wgs84PtA);
			Console.Out.WriteLine("ptB:" + wgs84PtB);
			Console.Out.WriteLine("dist4:{0:0.00000}km ", dist4 / 1000);
			Console.Out.WriteLine("bearing:{0:0.00000}deg ", bearing);
			Console.Out.WriteLine("dist5:{0:0.00000}km ", projDistAndBearing.Item1 / 1000);
			Console.Out.WriteLine("proj bearing:{0:0.00000}deg ", projDistAndBearing.Item2);

			//confirm results same as proj results
			Assert.AreEqual(dist4, projDistAndBearing.Item1, Delta);
			Assert.AreEqual(bearing, projDistAndBearing.Item2, Delta);


			wgs84PtA = new PointD(-45, 0);
			wgs84PtB = new PointD(90, 0);
			db = EGIS.ShapeFileLib.ConversionFunctions.GeodesicDistanceAndBearingBetweenLatLonPoints(
				ConversionFunctions.Wgs84RefEllipse, wgs84PtA.Y, wgs84PtA.X,
				wgs84PtB.Y, wgs84PtB.X);

			dist4 = db.Item1;
			bearing = db.Item2;
			projDistAndBearing = ((EGIS.Projections.CoordinateReferenceSystemFactory)EGIS.Projections.CoordinateReferenceSystemFactory.Default).DistanceAndBearing(wgs84,
			wgs84PtA.X, wgs84PtA.Y, wgs84PtB.X, wgs84PtB.Y);

			Console.Out.WriteLine("ptA:" + wgs84PtA);
			Console.Out.WriteLine("ptB:" + wgs84PtB);
			Console.Out.WriteLine("dist4:{0:0.00000}km ", dist4 / 1000);
			Console.Out.WriteLine("bearing:{0:0.00000}deg ", bearing);
			Console.Out.WriteLine("dist5:{0:0.00000}km ", projDistAndBearing.Item1 / 1000);
			Console.Out.WriteLine("proj bearing:{0:0.00000}deg ", projDistAndBearing.Item2);

			//confirm results same as proj results
			Assert.AreEqual(dist4, projDistAndBearing.Item1, Delta);
			Assert.AreEqual(bearing, projDistAndBearing.Item2, Delta);


			wgs84PtA = new PointD(-90, 0);
			wgs84PtB = new PointD(90, 0);
			db = EGIS.ShapeFileLib.ConversionFunctions.GeodesicDistanceAndBearingBetweenLatLonPoints(
				ConversionFunctions.Wgs84RefEllipse, wgs84PtA.Y, wgs84PtA.X,
				wgs84PtB.Y, wgs84PtB.X);

			dist4 = db.Item1;
			bearing = db.Item2;
			projDistAndBearing = ((EGIS.Projections.CoordinateReferenceSystemFactory)EGIS.Projections.CoordinateReferenceSystemFactory.Default).DistanceAndBearing(wgs84,
			wgs84PtA.X, wgs84PtA.Y, wgs84PtB.X, wgs84PtB.Y);

			Console.Out.WriteLine("ptA:" + wgs84PtA);
			Console.Out.WriteLine("ptB:" + wgs84PtB);
			Console.Out.WriteLine("dist4:{0:0.00000}km ", dist4 / 1000);
			Console.Out.WriteLine("bearing:{0:0.00000}deg ", bearing);
			Console.Out.WriteLine("dist5:{0:0.00000}km ", projDistAndBearing.Item1 / 1000);
			Console.Out.WriteLine("proj bearing:{0:0.00000}deg ", projDistAndBearing.Item2);

			//confirm results same as proj results
			Assert.AreEqual(dist4, projDistAndBearing.Item1, Delta);
			Assert.AreEqual(bearing, projDistAndBearing.Item2, Delta);


			wgs84PtA = new PointD(0, 0);
			wgs84PtB = new PointD(180, 0);
			db = EGIS.ShapeFileLib.ConversionFunctions.GeodesicDistanceAndBearingBetweenLatLonPoints(
				ConversionFunctions.Wgs84RefEllipse, wgs84PtA.Y, wgs84PtA.X,
				wgs84PtB.Y, wgs84PtB.X);

			dist4 = db.Item1;
			bearing = db.Item2;
			projDistAndBearing = ((EGIS.Projections.CoordinateReferenceSystemFactory)EGIS.Projections.CoordinateReferenceSystemFactory.Default).DistanceAndBearing(wgs84,
			wgs84PtA.X, wgs84PtA.Y, wgs84PtB.X, wgs84PtB.Y);

			Console.Out.WriteLine("ptA:" + wgs84PtA);
			Console.Out.WriteLine("ptB:" + wgs84PtB);
			Console.Out.WriteLine("dist4:{0:0.00000}km ", dist4 / 1000);
			Console.Out.WriteLine("bearing:{0:0.00000}deg ", bearing);
			Console.Out.WriteLine("dist5:{0:0.00000}km ", projDistAndBearing.Item1 / 1000);
			Console.Out.WriteLine("proj bearing:{0:0.00000}deg ", projDistAndBearing.Item2);

			//confirm results same as proj results
			Assert.AreEqual(dist4, projDistAndBearing.Item1, Delta);
			Assert.AreEqual(bearing, projDistAndBearing.Item2, Delta);



			wgs84PtA = new PointD(-5, 70);
			wgs84PtB = new PointD(5, 75);
			db = EGIS.ShapeFileLib.ConversionFunctions.GeodesicDistanceAndBearingBetweenLatLonPoints(
				ConversionFunctions.Wgs84RefEllipse, wgs84PtA.Y, wgs84PtA.X,
				wgs84PtB.Y, wgs84PtB.X);

			dist4 = db.Item1;
			bearing = db.Item2;
			projDistAndBearing = ((EGIS.Projections.CoordinateReferenceSystemFactory)EGIS.Projections.CoordinateReferenceSystemFactory.Default).DistanceAndBearing(wgs84,
			wgs84PtA.X, wgs84PtA.Y, wgs84PtB.X, wgs84PtB.Y);

			Console.Out.WriteLine("ptA:" + wgs84PtA);
			Console.Out.WriteLine("ptB:" + wgs84PtB);
			Console.Out.WriteLine("dist4:{0:0.00000}km ", dist4 / 1000);
			Console.Out.WriteLine("bearing:{0:0.00000}deg ", bearing);
			Console.Out.WriteLine("dist5:{0:0.00000}km ", projDistAndBearing.Item1 / 1000);
			Console.Out.WriteLine("proj bearing:{0:0.00000}deg ", projDistAndBearing.Item2);

			//confirm results same as proj results
			Assert.AreEqual(dist4, projDistAndBearing.Item1, Delta);
			Assert.AreEqual(bearing, projDistAndBearing.Item2, Delta);



			wgs84PtA = new PointD(0, -90);
			wgs84PtB = new PointD(0, 90);
			db = EGIS.ShapeFileLib.ConversionFunctions.GeodesicDistanceAndBearingBetweenLatLonPoints(
				ConversionFunctions.Wgs84RefEllipse, wgs84PtA.Y, wgs84PtA.X,
				wgs84PtB.Y, wgs84PtB.X);

			dist4 = db.Item1;
			bearing = db.Item2;
			projDistAndBearing = ((EGIS.Projections.CoordinateReferenceSystemFactory)EGIS.Projections.CoordinateReferenceSystemFactory.Default).DistanceAndBearing(wgs84,
			wgs84PtA.X, wgs84PtA.Y, wgs84PtB.X, wgs84PtB.Y);

			Console.Out.WriteLine("ptA:" + wgs84PtA);
			Console.Out.WriteLine("ptB:" + wgs84PtB);
			Console.Out.WriteLine("dist4:{0:0.00000}km ", dist4 / 1000);
			Console.Out.WriteLine("bearing:{0:0.00000}deg ", bearing);
			Console.Out.WriteLine("dist5:{0:0.00000}km ", projDistAndBearing.Item1 / 1000);
			Console.Out.WriteLine("proj bearing:{0:0.00000}deg ", projDistAndBearing.Item2);

			//confirm results same as proj results
			Assert.AreEqual(dist4, projDistAndBearing.Item1, Delta);
			Assert.AreEqual(bearing, projDistAndBearing.Item2, Delta);


			wgs84PtA = new PointD(140, -35);
			wgs84PtB = new PointD(141, -35);
			db = EGIS.ShapeFileLib.ConversionFunctions.GeodesicDistanceAndBearingBetweenLatLonPoints(
				ConversionFunctions.Wgs84RefEllipse, wgs84PtA.Y, wgs84PtA.X,
				wgs84PtB.Y, wgs84PtB.X);

			dist4 = db.Item1;

			dist2 = EGIS.ShapeFileLib.ConversionFunctions.DistanceBetweenLatLongPointsHaversine(
				ConversionFunctions.Wgs84RefEllipse, wgs84PtA.Y, wgs84PtA.X,
				wgs84PtB.Y, wgs84PtB.X);

			Console.Out.WriteLine("\nptA:" + wgs84PtA);
			Console.Out.WriteLine("ptB:" + wgs84PtB);
			Console.Out.WriteLine("Ellipsoid dist:{0:0.00000}km ", dist4 / 1000);
			Console.Out.WriteLine("Spherical dist:{0:0.00000}km ", dist2 / 1000);
			Console.Out.WriteLine("Difference:{0:0.00000}m ", (dist4 - dist2));

			//Sql Server STDistance result 91287.7884371744

			Assert.AreEqual(dist4, 91287.7884371744, 0.001);


			wgs84PtA = new PointD(140, -35);
			wgs84PtB = new PointD(141, -36);
			db = EGIS.ShapeFileLib.ConversionFunctions.GeodesicDistanceAndBearingBetweenLatLonPoints(
				ConversionFunctions.Wgs84RefEllipse, wgs84PtA.Y, wgs84PtA.X,
				wgs84PtB.Y, wgs84PtB.X);

			dist4 = db.Item1;

			dist2 = EGIS.ShapeFileLib.ConversionFunctions.DistanceBetweenLatLongPointsHaversine(
				ConversionFunctions.Wgs84RefEllipse, wgs84PtA.Y, wgs84PtA.X,
				wgs84PtB.Y, wgs84PtB.X);

			Console.Out.WriteLine("\nptA:" + wgs84PtA);
			Console.Out.WriteLine("ptB:" + wgs84PtB);
			Console.Out.WriteLine("Ellipsoid dist:{0:0.00000}km ", dist4 / 1000);
			Console.Out.WriteLine("Spherical dist:{0:0.00000}km ", dist2 / 1000);
			Console.Out.WriteLine("Difference:{0:0.00000}m ", (dist4 - dist2));

			wgs84PtA = new PointD(140.0, -35);
			wgs84PtB = new PointD(140.005, -35.02);
			db = EGIS.ShapeFileLib.ConversionFunctions.GeodesicDistanceAndBearingBetweenLatLonPoints(
				ConversionFunctions.Wgs84RefEllipse, wgs84PtA.Y, wgs84PtA.X,
				wgs84PtB.Y, wgs84PtB.X);

			dist4 = db.Item1;

			dist2 = EGIS.ShapeFileLib.ConversionFunctions.DistanceBetweenLatLongPointsHaversine(
				ConversionFunctions.Wgs84RefEllipse, wgs84PtA.Y, wgs84PtA.X,
				wgs84PtB.Y, wgs84PtB.X);

			Console.Out.WriteLine("\nptA:" + wgs84PtA);
			Console.Out.WriteLine("ptB:" + wgs84PtB);
			Console.Out.WriteLine("Ellipsoid dist:{0:0.00000}km ", dist4 / 1000);
			Console.Out.WriteLine("Spherical dist:{0:0.00000}km ", dist2 / 1000);
			Console.Out.WriteLine("Difference:{0:0.00000}m ", (dist4 - dist2));


			wgs84PtA = new PointD(0, 2);
			wgs84PtB = new PointD(1, 2);
			db = EGIS.ShapeFileLib.ConversionFunctions.GeodesicDistanceAndBearingBetweenLatLonPoints(
				ConversionFunctions.Wgs84RefEllipse, wgs84PtA.Y, wgs84PtA.X,
				wgs84PtB.Y, wgs84PtB.X);

			dist4 = db.Item1;

			dist2 = EGIS.ShapeFileLib.ConversionFunctions.DistanceBetweenLatLongPointsHaversine(
				ConversionFunctions.Wgs84RefEllipse, wgs84PtA.Y, wgs84PtA.X,
				wgs84PtB.Y, wgs84PtB.X);

			Console.Out.WriteLine("\nptA:" + wgs84PtA);
			Console.Out.WriteLine("ptB:" + wgs84PtB);
			Console.Out.WriteLine("Ellipsoid dist:{0:0.00000}km ", dist4 / 1000);
			Console.Out.WriteLine("Spherical dist:{0:0.00000}km ", dist2 / 1000);
			Console.Out.WriteLine("Difference:{0:0.00000}m ", (dist4 - dist2));

			wgs84PtA = new PointD(50, 0);
			wgs84PtB = new PointD(51, 0);
			db = EGIS.ShapeFileLib.ConversionFunctions.GeodesicDistanceAndBearingBetweenLatLonPoints(
				ConversionFunctions.Wgs84RefEllipse, wgs84PtA.Y, wgs84PtA.X,
				wgs84PtB.Y, wgs84PtB.X);

			dist4 = db.Item1;

			dist2 = EGIS.ShapeFileLib.ConversionFunctions.DistanceBetweenLatLongPointsHaversine(
				ConversionFunctions.Wgs84RefEllipse, wgs84PtA.Y, wgs84PtA.X,
				wgs84PtB.Y, wgs84PtB.X);

			Console.Out.WriteLine("\nptA:" + wgs84PtA);
			Console.Out.WriteLine("ptB:" + wgs84PtB);
			Console.Out.WriteLine("Ellipsoid dist:{0:0.00000}km ", dist4 / 1000);
			Console.Out.WriteLine("Spherical dist:{0:0.00000}km ", dist2 / 1000);
			Console.Out.WriteLine("Difference:{0:0.00000}m ", (dist4 - dist2));

			wgs84PtA = new PointD(10, 0);
			wgs84PtB = new PointD(55, 0);
			db = EGIS.ShapeFileLib.ConversionFunctions.GeodesicDistanceAndBearingBetweenLatLonPoints(
				ConversionFunctions.Wgs84RefEllipse, wgs84PtA.Y, wgs84PtA.X,
				wgs84PtB.Y, wgs84PtB.X);

			dist4 = db.Item1;

			dist2 = EGIS.ShapeFileLib.ConversionFunctions.DistanceBetweenLatLongPointsHaversine(
				ConversionFunctions.Wgs84RefEllipse, wgs84PtA.Y, wgs84PtA.X,
				wgs84PtB.Y, wgs84PtB.X);

			Console.Out.WriteLine("\nptA:" + wgs84PtA);
			Console.Out.WriteLine("ptB:" + wgs84PtB);
			Console.Out.WriteLine("Ellipsoid dist:{0:0.00000}km ", dist4 / 1000);
			Console.Out.WriteLine("Spherical dist:{0:0.00000}km ", dist2 / 1000);
			Console.Out.WriteLine("Difference:{0:0.00000}m ", (dist4 - dist2));


			wgs84PtA = new PointD(175, 10);
			wgs84PtB = new PointD(-175, 10);
			db = EGIS.ShapeFileLib.ConversionFunctions.GeodesicDistanceAndBearingBetweenLatLonPoints(
				ConversionFunctions.Wgs84RefEllipse, wgs84PtA.Y, wgs84PtA.X,
				wgs84PtB.Y, wgs84PtB.X);

			dist4 = db.Item1;

			dist2 = EGIS.ShapeFileLib.ConversionFunctions.DistanceBetweenLatLongPointsHaversine(
				ConversionFunctions.Wgs84RefEllipse, wgs84PtA.Y, wgs84PtA.X,
				wgs84PtB.Y, wgs84PtB.X);



			Console.Out.WriteLine("\nptA:" + wgs84PtA);
			Console.Out.WriteLine("ptB:" + wgs84PtB);
			Console.Out.WriteLine("Ellipsoid dist:{0:0.00000}km ", dist4 / 1000);
			Console.Out.WriteLine("Difference:{0:0.00000}m ", (dist4 - dist2));

			wgs84PtA = new PointD(175, 10);
			wgs84PtB = new PointD(185, 10);
			db = EGIS.ShapeFileLib.ConversionFunctions.GeodesicDistanceAndBearingBetweenLatLonPoints(
				ConversionFunctions.Wgs84RefEllipse, wgs84PtA.Y, wgs84PtA.X,
				wgs84PtB.Y, wgs84PtB.X);

			dist4 = db.Item1;

			dist2 = EGIS.ShapeFileLib.ConversionFunctions.DistanceBetweenLatLongPointsHaversine(
				ConversionFunctions.Wgs84RefEllipse, wgs84PtA.Y, wgs84PtA.X,
				wgs84PtB.Y, wgs84PtB.X);


			Console.Out.WriteLine("\nptA:" + wgs84PtA);
			Console.Out.WriteLine("ptB:" + wgs84PtB);
			Console.Out.WriteLine("Ellipsoid dist:{0:0.00000}km ", dist4 / 1000);
			Console.Out.WriteLine("Difference:{0:0.00000}m ", (dist4 - dist2));

			wgs84PtA = new PointD(0, 10);
			wgs84PtB = new PointD(355, 10);
			db = EGIS.ShapeFileLib.ConversionFunctions.GeodesicDistanceAndBearingBetweenLatLonPoints(
				ConversionFunctions.Wgs84RefEllipse, wgs84PtA.Y, wgs84PtA.X,
				wgs84PtB.Y, wgs84PtB.X);

			dist4 = db.Item1;

			dist2 = EGIS.ShapeFileLib.ConversionFunctions.DistanceBetweenLatLongPointsHaversine(
				ConversionFunctions.Wgs84RefEllipse, wgs84PtA.Y, wgs84PtA.X,
				wgs84PtB.Y, wgs84PtB.X);


			Console.Out.WriteLine("\nptA:" + wgs84PtA);
			Console.Out.WriteLine("ptB:" + wgs84PtB);
			Console.Out.WriteLine("Ellipsoid dist:{0:0.00000}km ", dist4 / 1000);
			Console.Out.WriteLine("Difference:{0:0.00000}m ", (dist4 - dist2));

			
		}

		[Test]
		public void TestWkt2018EsriIsEquivalent()
		{
			ICRS wgs84CRS = CoordinateReferenceSystemFactory.Default.GetCRSById(CoordinateReferenceSystemFactory.Wgs84EpsgCode);

			string wktEsri = wgs84CRS.GetWKT(PJ_WKT_TYPE.PJ_WKT1_ESRI, false);
			string wkt2018 = wgs84CRS.GetWKT(PJ_WKT_TYPE.PJ_WKT2_2018_SIMPLIFIED, false);

			ICRS crsA = CoordinateReferenceSystemFactory.Default.CreateCRSFromWKT(wktEsri);
			ICRS crsB = CoordinateReferenceSystemFactory.Default.CreateCRSFromWKT(wkt2018);

			bool equivalent = crsA.IsEquivalent(crsB);

			Assert.IsTrue(equivalent, "Expected result: CRS created from ESRI WKT format equivalent to CRS created from 2018 WKT2 format");
		}

		[Test]
		public void TestICRSNotIsEquivalentToNullCRS()
		{
			ICRS wgs84CRS = CoordinateReferenceSystemFactory.Default.GetCRSById(CoordinateReferenceSystemFactory.Wgs84EpsgCode);
			
			bool equivalent = wgs84CRS.IsEquivalent(null);

			Assert.IsFalse(equivalent, "Expected result: CRS not equivalent to null CRS");
		}

        [Test]
        public void TransformWgs84ToNad83ArkNorthFtRoundTrip()
        {
            const double Delta = 0.0000001;
            ICRS wgs84 = CoordinateReferenceSystemFactory.Default.GetCRSById(CoordinateReferenceSystemFactory.Wgs84EpsgCode);
            // EPSG:3433  NAD83 / Arkansas North (ftUS)
            ICRS nad83ArkNFt = CoordinateReferenceSystemFactory.Default.GetCRSById(3433);

            using (ICoordinateTransformation transformation = CoordinateReferenceSystemFactory.Default.CreateCoordinateTrasformation(wgs84, nad83ArkNFt))
            {
                PointD wgs84Pt = new PointD(-90.5806563, 35.8019722);
                PointD arkansasPt = transformation.Transform(wgs84Pt);

				//Note that if a transformation grid is used then y coord may differ
				//by 2-3 feet. 
				//grids are automatically found in 
				//C:\OSGeo4W\share or ${LOCALAPPDATA}/proj
				//https://proj.org/en/9.3/resource_files.html
				//
				//Assert.True(Math.Abs(arkansasPt.X - 1733200.9) < 0.1);
				//Assert.True(Math.Abs(arkansasPt.Y - 537594.1) < 0.1);

				PointD roundTripPt = transformation.Transform(arkansasPt, TransformDirection.Inverse);

                Assert.True(Math.Abs(wgs84Pt.X - roundTripPt.X) < Delta);
                Assert.True(Math.Abs(wgs84Pt.Y - roundTripPt.Y) < Delta);
            }
        }

		[Test]
		public void TestEPSG32636AreaOfUse()
		{
			var crs = EGIS.Projections.CoordinateReferenceSystemFactory.Default.GetCRSById(32636);

			Console.Out.WriteLine(crs.AreaOfUse);

            crs = EGIS.Projections.CoordinateReferenceSystemFactory.Default.GetCRSById(CoordinateReferenceSystemFactory.Wgs84PseudoMercatorEpsgCode);

            Console.Out.WriteLine(crs.AreaOfUse);
            //EGIS.Projections.CoordinateReferenceSystemFactory.GetWgs84UtmEpsgCode(

            crs = CoordinateReferenceSystemFactory.Default.GetCRSById(3433);
            Console.Out.WriteLine(crs.AreaOfUse);


			int utmCode = EGIS.Projections.CoordinateReferenceSystemFactory.GetWgs84UtmEpsgCode(145, -37);
            crs = EGIS.Projections.CoordinateReferenceSystemFactory.Default.GetCRSById(utmCode);

            Console.Out.WriteLine(crs.AreaOfUse);
        }

<<<<<<< HEAD
		[Test]
		public void TestTransformEPSG3052ToEPSG4326()
		{
			var crs = EGIS.Projections.CoordinateReferenceSystemFactory.Default.GetCRSById(3052);			
			var crsWgs84 = EGIS.Projections.CoordinateReferenceSystemFactory.Default.GetCRSById(CoordinateReferenceSystemFactory.Wgs84EpsgCode);

			Console.Out.WriteLine(crs.AreaOfUse);
			using (var transform = EGIS.Projections.CoordinateReferenceSystemFactory.Default.CreateCoordinateTrasformation(crsWgs84, crs))
			{
				var pt = new PointD(-20, 65);
				var pt2 = transform.Transform(pt);
				Console.Out.WriteLine(pt2);

				pt = new PointD(-24.66, 63.34);
				pt2 = transform.Transform(pt);
				Console.Out.WriteLine(pt2);

			}
		}

	}
=======

        [Test]
        public void TestEPSG27700Equal()
        {
			string wkt1 = @"PROJCRS[""OSGB36 / British National Grid"",BASEGEOGCRS[""OSGB36"",DATUM[""Ordnance Survey of Great Britain 1936"",ELLIPSOID[""Airy 1830"",6377563.396,299.3249646]],UNIT[""degree"",0.0174532925199433]],CONVERSION[""British National Grid"",METHOD[""Transverse Mercator""],PARAMETER[""Latitude of natural origin"",49],PARAMETER[""Longitude of natural origin"",-2],PARAMETER[""Scale factor at natural origin"",0.9996012717],PARAMETER[""False easting"",400000],PARAMETER[""False northing"",-100000]],CS[Cartesian,2],AXIS[""(E)"",east],AXIS[""(N)"",north],UNIT[""metre"",1],USAGE[SCOPE[""Engineering survey, topographic mapping.""],AREA[""United Kingdom (UK) - offshore to boundary of UKCS within 49Â°45'N to 61Â°N and 9Â°W to 2Â°E; onshore Great Britain (England, Wales and Scotland). Isle of Man onshore.""],BBOX[49.75,-9,61.01,2.01]],ID[""EPSG"",27700]]";
			string wkt2 = @"PROJCS[""British_National_Grid"",GEOGCS[""GCS_OSGB_1936"",DATUM[""D_OSGB_1936"",SPHEROID[""Airy_1830"",6377563.396,299.3249646]],PRIMEM[""Greenwich"",0.0],UNIT[""Degree"",0.0174532925199433]],PROJECTION[""Transverse_Mercator""],PARAMETER[""False_Easting"",400000.0],PARAMETER[""False_Northing"",-100000.0],PARAMETER[""Central_Meridian"",-2.0],PARAMETER[""Scale_Factor"",0.9996012717],PARAMETER[""Latitude_Of_Origin"",49.0],UNIT[""Meter"",1.0],AUTHORITY[""EPSG"",27700]]";

			var crs1 = EGIS.Projections.CoordinateReferenceSystemFactory.Default.CreateCRSFromWKT(wkt1);
			var crs2 = EGIS.Projections.CoordinateReferenceSystemFactory.Default.CreateCRSFromWKT(wkt2);

			Console.Out.WriteLine(crs1);
			Console.Out.WriteLine(crs2);

			Console.Out.WriteLine(crs1.Id);
            Console.Out.WriteLine(crs2.Id);


            Console.Out.WriteLine(crs1.WKT);
			Console.Out.WriteLine(crs2.WKT);
        }

    }
>>>>>>> 71477aa1
}<|MERGE_RESOLUTION|>--- conflicted
+++ resolved
@@ -802,7 +802,7 @@
             Console.Out.WriteLine(crs.AreaOfUse);
         }
 
-<<<<<<< HEAD
+
 		[Test]
 		public void TestTransformEPSG3052ToEPSG4326()
 		{
@@ -823,8 +823,7 @@
 			}
 		}
 
-	}
-=======
+	
 
         [Test]
         public void TestEPSG27700Equal()
@@ -847,5 +846,5 @@
         }
 
     }
->>>>>>> 71477aa1
+
 }